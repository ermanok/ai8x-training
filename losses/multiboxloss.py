--- conflicted
+++ resolved
@@ -1,19 +1,8 @@
 #
-<<<<<<< HEAD
-# Copyright (C) 2022-2024 Maxim Integrated Products, Inc. All Rights Reserved.
-#
-# Maxim Integrated Products, Inc. Default Copyright Notice:
-# https://www.maximintegrated.com/en/aboutus/legal/copyrights.html
-#
-###################################################################################################
-# Multi Box Loss code is from GitHub repo:
-# https://github.com/sgrvinod/a-PyTorch-Tutorial-to-Object-Detection:
-=======
->>>>>>> 903ba1b9
 # MIT License
 #
 # Copyright (c) 2019 Sagar Vinodababu
-# Portions Copyright (C) 2022-2023 Maxim Integrated Products, Inc.
+# Portions Copyright (C) 2022-2024 Maxim Integrated Products, Inc.
 #
 # Permission is hereby granted, free of charge, to any person obtaining a copy
 # of this software and associated documentation files (the "Software"), to deal
@@ -112,16 +101,11 @@
 
         assert n_priors == predicted_locs.size(1) == predicted_scores.size(1)
 
-<<<<<<< HEAD
         true_locs = torch.zeros((batch_size, n_priors, 4), dtype=torch.float).to(self.device)
         true_classes = torch.zeros((batch_size, n_priors), dtype=torch.long).to(self.device)
         if has_target_kpts:
             true_kpts = torch.zeros((batch_size, n_priors, 2*n_kpts), dtype=torch.float,
                                     device=self.device)
-=======
-        true_locs = torch.zeros((batch_size, n_priors, 4), dtype=torch.float, device=self.device)
-        true_classes = torch.zeros((batch_size, n_priors), dtype=torch.long, device=self.device)
->>>>>>> 903ba1b9
 
         for i in range(batch_size):
             n_objects = boxes[i].size(0)
