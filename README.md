# MAX78000 Model Training and Synthesis

<<<<<<< HEAD
_October 16, 2020_
=======
_November 3, 2020_
>>>>>>> da6af2f8

The Maxim Integrated AI project is comprised of four repositories:

1. **Start here**: [Top Level Documentation](https://github.com/MaximIntegratedAI/MaximAI_Documentation)
2. The software development kit (SDK), which contains drivers and example programs ready to run on the Evaluation Kit:
    [MAX78000_SDK](https://github.com/MaximIntegratedAI/MAX78000_SDK)
3. The training repository, which is used for deep learning *model development and training*:
    [ai8x-training](https://github.com/MaximIntegratedAI/ai8x-training) **(described in this document)**
4. The synthesis repository, which is used to *convert a trained model into C code* using the “izer” tool:
    [ai8x-synthesis](https://github.com/MaximIntegratedAI/ai8x-synthesis) **(described in this document)**

_Open the `.md` version of this file in a markdown enabled viewer, for example Typora (http://typora.io).
See https://github.com/adam-p/markdown-here/wiki/Markdown-Cheatsheet for a description of Markdown. A [PDF copy of this file](README.pdf) is available in this repository. The GitHub rendering of this document does not show the formulas or the clickable table of contents._

---

[TOC]

## Part Numbers

This document covers several of Maxim’s ultra-low power machine learning accelerator systems. They are sometimes referred to by their die types. The following shows the die types and their corresponding part numbers:

| Die Type | Part Number(s)            |
| -------- | ------------------------- |
| *AI84*   | *Unreleased test chip*    |
| **AI85** | **MAX78000**              |
| AI87     | MAX78002 (in development) |

## Overview

The following graphic shows an overview of the development flow:

![Development Flow](docs/DevelopmentFlow.png)

## Installation

### File System Layout

Including the SDK, the expected/resulting file system layout will be:

    ..../ai8x-training/
    ..../ai8x-synthesis/
    ..../ai8x-synthesis/sdk/
    ..../manifold/

where “....” is the project root, for example `~/Documents/Source/AI`.

### Prerequisites

This software currently supports Ubuntu 18.04 LTS.
*Note: Ubuntu 20.04 LTS works, but requires CUDA 11 which is not officially supported by PyTorch 1.5.1.*
The server version is sufficient, see https://ubuntu.com/download/server.
*Note: The Windows Subsystem for Linux (WSL) currently does <u>not</u> support CUDA.*

When going beyond simple tests, model training requires CUDA hardware acceleration (the network loader does not require CUDA).

On Ubuntu 18.04 LTS, install CUDA 10.2. On Ubuntu 20.04 LTS, install CUDA 11.1.
https://developer.nvidia.com/cuda-toolkit-archive

*Note: When using multiple GPUs, the software will automatically use all available GPUs and distribute the workload. To prevent this, set the `CUDA_VISIBLE_DEVICES` environment variable. Use the `--gpus` command line argument to set the default GPU.*

#### Shared (Multi-User) and Remote Systems

On a shared (multi-user) system that has previously been set up, only local installation is needed. CUDA and any `apt-get` or `brew` tasks are not necessary.

The `screen` command can be used inside a remote terminal to disconnect a session from the controlling terminal, so that a long running training session doesn’t abort due to network issues, or local power saving. In addition, screen can log all console output to a text file.

Example:

```shell
$ ssh targethost
targethost$ screen -L # or screen -r to resume, screen -list to list
targethost$
Ctrl+A,D to disconnect
```

`man screen` has more information.

#### Recommended Software

The following software is optional, and can be replaced with other similar software of the user’s choosing.

1. Visual Studio Code (Editor, Free), https://code.visualstudio.com, with the “Remote - SSH” plugin
2. Typora (Markdown Editor, Free during beta), http://typora.io
3. CoolTerm (Serial Terminal, Free), http://freeware.the-meiers.org
   or Serial ($30), https://apps.apple.com/us/app/serial/id877615577?mt=12
4. Git Fork (Graphical Git Client, $50), https://git-fork.com
   or GitHub Desktop (Graphical Git Client, Free), https://desktop.github.com
5. Beyond Compare (Diff and Merge Tool, $60), https://scootersoftware.com

### Project Installation

*The software in this project requires Python 3.6.9 or a later 3.6.x version. Versions 3.7/3.8/3.9 are not yet supported.*

It is not necessary to install Python 3.6.9 system-wide, or to rely on the system-provided Python. To manage Python versions, use `pyenv` (https://github.com/pyenv/pyenv).

On macOS (no CUDA support available):

```shell
$ brew install pyenv pyenv-virtualenv libomp libsndfile
```

On Ubuntu 18.04 LTS/20.04 LTS:

```shell
$ sudo apt-get install -y make build-essential libssl-dev zlib1g-dev \
  libbz2-dev libreadline-dev libsqlite3-dev wget curl llvm \
  libncurses5-dev libncursesw5-dev xz-utils tk-dev libffi-dev liblzma-dev \
  libsndfile-dev portaudio19-dev
$ curl -L https://github.com/pyenv/pyenv-installer/raw/master/bin/pyenv-installer | bash
```

Then, add to either `~/.bash_profile`, `~/.bashrc` or `~/.profile` (as shown by the terminal output of the previous step):

```shell
eval "$(pyenv init -)"
eval "$(pyenv virtualenv-init -)"
```

Next, close the Terminal and install Python 3.6.9:

```shell
$ pyenv install 3.6.9
```

#### git Environment

If the local git environment has not been previously configured, add the following commands to configure e-mail and name. The e-mail must match GitHub (including upper/lower case):

```shell
$ git config --global user.email "first.last@maximintegrated.com"
$ git config --global user.name "First Last"
```

#### Project Root

For convenience, define a shell variable named `AI_PROJECT_ROOT`:

```shell
$ export AI_PROJECT_ROOT="$HOME/Documents/Source/AI"
```

Add this line to `~/.profile`.

#### Nervana Distiller

Nirvana Distiller is package for neural network compression and quantization. Network compression can reduce the memory footprint of a neural network, increase its inference speed and save energy. Distiller is automatically installed with the other packages.

On macOS, add the following to `~/.matplotlib/matplotrc`:

    backend: TkAgg

#### Uber Manifold

Manifold is a model-agnostic visual debugging tool for machine learning. Manifold can compare models, detects which subset of data a model is inaccurately predicting, and explains the potential cause of poor model performance by surfacing the feature distribution difference between better and worse-performing subsets of data.

There is a hosted version of Manifold at http://manifold.mlvis.io/. To install it locally (for IP reasons and higher speed):

On macOS,

```shell
brew install yarn npm
```

On Ubuntu 18.04 LTS,

```shell
$ cd $AI_PROJECT_ROOT
$ curl -sS https://dl.yarnpkg.com/debian/pubkey.gpg | sudo apt-key add -
$ echo "deb https://dl.yarnpkg.com/debian/ stable main" | sudo tee /etc/apt/sources.list.d/yarn.list
$ curl -sL https://deb.nodesource.com/setup_13.x | sudo -E bash -
$ sudo apt-get update
$ sudo apt-get install -y nodejs yarn
```

On both Mac and Linux:

```shell
$ git clone https://github.com/uber/manifold.git
$ cd manifold
$ yarn
# ignore warnings
$ cd examples/manifold
$ yarn
# ignore warnings
```

#### Windows Systems

Windows/MS-DOS is not supported for training networks at this time. *This includes the Windows Subsystem for Linux (WSL) since it currently lacks CUDA support.*

### Upstream Code

Change to the project root and run the following commands. Use your GitHub credentials when prompted.

```shell
$ cd $AI_PROJECT_ROOT
$ git clone https://github.com/MaximIntegratedAI/ai8x-training.git
$ git clone https://github.com/MaximIntegratedAI/ai8x-synthesis.git
```

#### Creating the Virtual Environment

To create the virtual environment and install basic wheels:

```shell
$ cd ai8x-training
$ git submodule update --init
$ pyenv local 3.6.9
$ python3 -m venv .
$ source bin/activate
(ai8x-training) $ pip3 install -U pip wheel setuptools
```

The next step differs depending on whether the system uses Linux with CUDA 10.1, or any other setup.

For CUDA 10.1 on Linux:

```shell
(ai8x-training) $ pip3 install -r requirements-cu101.txt
```

For all other systems, including CUDA 10.2 and CUDA 11.1 on Linux:

```shell
(ai8x-training) $ pip3 install -r requirements.txt
```

##### Repository Branches

By default, the main branch is checked out. This branch has been tested more rigorously than the `develop` branch. `develop`, on the other hand, contains the latest improvements to the project. To switch to `develop`, use the following command:

```shell
(ai8x-training) $ git checkout develop
```

##### Updates

After additional testing, `develop` is merged into the main branch at regular intervals.

<<<<<<< HEAD
For all non-trivial merges, a “Release” tag is created on GitHub. GitHub offers email alerts for all activity in a project, or for new releases only. Subscribing to releases only substantially reduces email traffic.
=======
After a small delay of typically a day, a “Release” tag is created on GitHub for all non-trivial merges into the main branch. GitHub offers email alerts for all activity in a project, or for new releases only. Subscribing to releases only substantially reduces email traffic.
>>>>>>> da6af2f8

*Note: Each “Release” automatically creates a code archive. It is recommended to use a git client to access (pull from) the main branch of the repository using a git client instead of downloading the archives.*

In addition to code updated in the repository itself, submodules and Python libraries may have been updated as well.

Major upgrades (such as updating from PyTorch 1.3.1 to PyTorch 1.5.1) are best done by removing all installed wheels. This can be achieved most easily by creating a new folder and starting from scratch at [Upstream Code](#Upstream Code). 

For minor updates, pull the latest code and install the updated wheels:

```shell
(ai8x-training) $ git pull
(ai8x-training) $ git submodule update --init
(ai8x-training) $ pip3 install -U pip setuptools
(ai8x-training) $ pip3 install -U -r requirements.txt # or requirements-cu101.txt with CUDA 10.1
```

#### Synthesis Project

The `ai8x-synthesis` project does not require CUDA.

Start by deactivating the `ai8x-training` environment if it is active.

```shell
(ai8x-training) $ deactivate
```

Then, create a second virtual environment:

```shell
$ cd $AI_PROJECT_ROOT
$ cd ai8x-synthesis
$ git submodule update --init
$ pyenv local 3.6.9
$ python3 -m venv .
$ source bin/activate
(ai8x-synthesis) $ pip3 install -U pip setuptools
(ai8x-synthesis) $ pip3 install -r requirements.txt
```

##### Repository Branches and Updates

Branches and updates for `ai8x-synthesis` are handled similarly to the [`ai8x-training`](#Repository Branches) project.

### Embedded Software Development Kit (SDK)

The MAX78000 SDK is a git submodule of ai8x-synthesis. It is checked out automatically to a version compatible with the project into the folder `sdk`.

***If the embedded C compiler is run on Windows instead of Linux, ignore this section*** *and install the Maxim SDK executable, see https://github.com/MaximIntegratedAI/MaximAI_Documentation.*

The Arm embedded compiler can be downloaded from [https://developer.arm.com/tools-and-software/open-source-software/developer-tools/gnu-toolchain/gnu-rm/downloads](https://developer.arm.com/tools-and-software/open-source-software/developer-tools/gnu-toolchain/gnu-rm/downloads).

The RISC-V embedded compiler can be downloaded from [https://github.com/xpack-dev-tools/riscv-none-embed-gcc-xpack/releases/](https://github.com/xpack-dev-tools/riscv-none-embed-gcc-xpack/releases/).

Add the following to your `~/.profile`, adjusting for the actual `PATH` to the compilers:

```shell
echo $PATH | grep -q -s "/usr/local/gcc-arm-none-eabi-9-2019-q4-major/bin"
if [ $? -eq 1 ] ; then
    PATH=$PATH:/usr/local/gcc-arm-none-eabi-9-2019-q4-major/bin
    export PATH
    ARMGCC_DIR=/usr/local/gcc-arm-none-eabi-9-2019-q4-major
    export ARMGCC_DIR
fi

echo $PATH | grep -q -s "/usr/local/riscv-none-embed-gcc/8.3.0-1.1/bin"
if [ $? -eq 1 ] ; then
    PATH=$PATH:/usr/local/riscv-none-embed-gcc/8.3.0-1.1/bin
    export PATH
    RISCVGCC_DIR=/usr/local/riscv-none-embed-gcc/8.3.0-1.1
    export RISCVGCC_DIR
fi
```

The debugger requires OpenOCD. On Windows, an OpenOCD executable is installed with the SDK. On macOS and Linux, the OpenOCD fork from [https://github.com/MaximIntegratedMicros/openocd.git](https://github.com/MaximIntegratedMicros/openocd.git) must be used. An Ubuntu 18.04 LTS binary is available at https://github.com/MaximIntegratedAI/MAX78000_SDK/blob/master/Tools/OpenOCD/openocd. *Note: A copy of the configuration files and a `run-openocd-maxdap` script are contained in the `hardware` folder of the `ai8x-synthesis` project.*

`gen-demos-max78000.sh` will create code that is compatible with the SDK and copy it into the SDK’s Example directories.

---

## MAX78000 Hardware and Resources

MAX78000/MAX78002 are embedded accelerators. Unlike GPUs, MAX78000/MAX78002 do not have gigabytes of memory, and cannot support arbitrary data (image) sizes.

### Overview

A typical CNN operation consists of pooling followed by a convolution. While these are traditionally expressed as separate layers, pooling can be done “in-flight” on MAX78000/MAX78002 for greater efficiency.

To minimize data movement, the accelerator is optimized for convolutions with in-flight pooling on a sequence of layers. MAX78000 and MAX78002 also support in-flight element-wise operations, pass-through layers and 1D convolutions (without element-wise operations):

![CNNInFlight](docs/CNNInFlight.png)

The MAX78000/MAX78002 accelerators contain 64 parallel processors. There are four groups that contain 16 processors each.

Each processor includes a pooling unit and a convolutional engine with dedicated weight memory:

![Overview](docs/Overview.png)

Data is read from data memory associated with the processor, and written out to any data memory located within the accelerator. To run a deep convolutional neural network, multiple layers are chained together, where each layer’s operation is individually configurable. The output data from one layer is used as the input data for the next layer, for up to 32 layers (where *in-flight* pooling and *in-flight* element-wise operations do not count as layers).

The following picture shows an example view of a 2D convolution with pooling:
![Example](docs/CNNOverview.png)

### Data, Weights, and Processors

Data memory, weight memory, and processors are interdependent.

In the MAX78000/MAX78002 accelerator, processors are organized as follows:

* Each processor is connected to its own dedicated weight memory instance.
* Four processors share one data memory instance.
* A group of sixteen processors shares certain common controls and can be operated as a slave to another group, or independently/separately.

Any given processor has visibility of:

* Its dedicated weight memory, and
* The data memory instance it shares with three other processors.

#### Weight Memory

For each of the four 16-processor groups, weight memory and processors can be visualized as follows. Assuming one input channel processed by processor 0, and 8 output channels, the 8 shaded kernels will be used:

![Weight Memory Map](docs/KernelMemory.png)

#### Data Memory

Data memory connections can be visualized as follows:

<img src="docs/DataMemory.png" alt="Data Memory Map" style="zoom: 67%;" />

All input data must be located in the data memory instance the processor can access. Conversely, output data can be written to any data memory instance inside the accelerator (but not to general purpose SRAM on the Arm microcontroller bus).

The data memory instances inside the accelerator are single-port memories. This means that only one access operation can happen per clock cycle. When using the HWC data format (see [Channel Data Formats](#Channel-Data-Formats)), this means that each of the four processors sharing the data memory instance will receive one byte of data per clock cycle (since each 32-bit data word consists of four packed channels).

### Streaming Mode

The machine also implements a streaming mode. Streaming allows input data dimensions that exceed the available per-channel data memory in the accelerator.

The following illustration shows the basic principle: In order to produce the first output pixel of the second layer, not all data needs to be present at the input. In the example, a 5×5 input needs to be available.

<img src="docs/Streaming.png"/>

In the accelerator implementation, data is shifted into the Tornado memory in a sequential fashion, so prior  rows will be available as well. In order to produce the _blue_ output pixel, input data up to the blue input pixel must be available.

![Streaming-Rows](docs/Streaming-Rows.png)

When the _yellow_ output pixel is produced, the first (_black_) pixel of the input data is no longer needed and its data can be discarded:

![Streaming-NextPixel](docs/Streaming-NextPixel.png)

The number of discarded pixels is network specific and dependent on pooling strides and the types of convolution. In general, streaming mode is only useful for networks where the output data dimensions decrease from layer to layer (for example, by using a pooling stride).

*Note: Streaming mode requires the use of FIFOs.*

#### FIFOs

Since the data memory instances are single-port memories, software would have to temporarily disable the accelerator in order to feed it new data. Using  FIFOs, software can input available data while the accelerator is running. The accelerator will autonomously fetch data from the FIFOs when needed, and stall (pause) when no enough data is available.

The MAX78000/MAX78002 accelerator has two types of FIFO:

##### Standard FIFOs

There are four dedicated FIFOs connected to processors 0-3, 16-19, 32-35, and 48-51, supporting up to 16 input channels (in HWC format) or four channels (CHW format). These FIFOs work when used from the ARM Cortex-M4 core and from the RISC-V core.

The standard FIFOs are selected using the `--fifo` argument for `ai8xize.py`.

##### Fast FIFO

The fast FIFO is only available from the RISC-V core, and runs synchronously with the RISC-V for increased throughput. It supports up to four input channels (HWC format) or a single channel (CHW format). The fast FIFO is connected to processors 0, 1, 2, 3 or 0, 16, 32, 48.

The fast FIFO is selected using the `--fast-fifo` argument for `ai8xize.py`.

### Accelerator Limits

* MAX78000:
  * The maximum number of layers is 32 (pooling and element-wise layers do not count when preceding a convolution).
  * The maximum number of input channels in any layer is 1024 each.
  * The maximum number of output channels in any layer is 1024 each.
  * The weight memory supports up to 768 * 64 3×3 Q7 kernels (see [Number Format](#Number-Format)).
    When using 1-, 2- or 4 bit weights, the capacity increases accordingly.
    When using more than 64 input or output channels, weight memory is shared and effective capacity decreases.
    Weights must be arranged according to specific rules detailed below.
  * There are 16 instances of 32 KiB data memory. When not using streaming mode, any data channel (input, intermediate, or output) must completely fit into one memory instance. This limits the first-layer input to 181×181 pixels per channel in the CHW format. However, when using more than one input channel, the HWC format may be preferred, and all layer output are in HWC format as well. In those cases, it is required that four channels fit into a single memory instance -- or 91×90 pixels per channel.
    Note that the first layer commonly creates a wide expansion (i.e., large number of output channels) that needs to fit into data memory, so the input size limit is mostly theoretical.
  * When using streaming, the data sizes are limited to 1023×1023, subject to available TRAM. Streaming is limited to 8 layers or less, and to four FIFOs (up to 4 input channels in CHW and up to 16 channels in HWC format). When using streaming, the product of a layer’s input data width, input data height, and input data channels divided by 64 rounded up must not exceed 2^21: $rows * columns * ⌈\frac{channels}{64}⌉ < 2^{21}$.

### Number Format

All weights, bias values and data are stored and computed in Q7 format (signed two’s complement 8-bit integers, [-128...+127]). See https://en.wikipedia.org/wiki/Q_%28number_format%29.

The 8-bit value $w$ is defined as:

$$ w = (-a_7 2^7+a_6 2^6+a_5 2^5+a_4 2^4+a_3 2^3+a_2 2^2+a_1 2^1+a_0)/128 $$

<img src="docs/Numbers.png" alt="76543210" style="zoom:67%;" />

Examples:
| Binary	| Value        |
|:---------:|-------------:|
| 0000 0000 | 0            |
| 0000 0001 | 1/128        |
| 0000 0010 | 2/128        |
| 0111 1110 | 126/128      |
| 0111 1111 | 127/128      |
| 1000 0000 | −128/128 (–1)|
| 1000 0001 | −127/128     |
| 1000 0010 | −126/128     |
| 1111 1110 | −2/128       |
| 1111 1111 | −1/128       |

On MAX78000/MAX78002, _weights_ can be 1, 2, 4, or 8 bits wide (configurable per layer using the `quantization` key). Bias values are always 8 bits wide. Data is 8 bits wide, except for the last layer that can optionally output 32 bits of unclipped data in Q17.14 format when not using activation.

|wt bits| min  | max  |
|:-----:|-----:|-----:|
|    8  | –128 | +127 |
|    4  |   –8 |    7 |
|    2  |   –2 |    1 |
|    1  |   –1 |    0 |

Note that 1-bit weights (and, to a lesser degree, 2-bit weights) require the use of bias to produce useful results. Without bias, all sums of products of activated data from a prior layer would be negative, and activation of that data would always be zero.

#### Rounding

MAX78000/MAX78002 rounding (for the CNN sum of products) uses “round half towards positive infinity”, i.e. $y=⌊0.5+x⌋$. This rounding method is not the default method in either Excel or Python/NumPy. The rounding method can be achieved in NumPy using `y = np.floor(0.5 + x)` and in Excel as `=FLOOR.PRECISE(0.5 + X)`.

By way of example:

| Input                    | Rounded |
|:-------------------------|:-------:|
| +3.5                     | +4      |
| +3.25, +3.0, +2.75, +2.5 | +3      |
| +2.25, +2.0, +1.75, +1.5 | +2      |
| +1.25, +1.0, +0.75, +0.5 | +1      |
| +0.25, 0, –0.25, –0.5    | 0       |
| –0.75, –1.0, –1.25, –1.5 | –1      |
| –1.75, –2.0, –2.25, –2.5 | –2      |
| –2.75, –3.0, –3.25, –3.5 | –3      |

#### Addition

Addition works similarly to regular two’s-complement arithmetic.

Example:
$$ w_0 = 1/64 → 00000010 $$
$$ w_1 = 1/2 → 01000000 $$
$$ w_0 + w_1 = 33/64 → 01000010 $$

#### Saturation and Clipping

Values smaller than $–128⁄128$ are saturated to $–128⁄128$ (1000 0000). Values larger than $+127⁄128$ are saturated to $+127⁄128$ (0111 1111).

The MAX78000/MAX78002 CNN sum of products uses full resolution for both products and sums, so the saturation happens only at the very end of the computation.

Example 1:

$$ w_0 = 127/128 → 01111111 $$
$$ w_1 = 127/128 → 01111111 $$
$$ w_0 + w_1 = 254/128 → saturate → 01111111 (= 127/128) $$

Example 2:

$$ w_0 = -128/128 → 10000000 $$
$$ w_1 = -128/128 → 10000000 $$
$$ w_0 + w_1 = -256/128 → saturate → 10000000 (= -128/128) $$

#### Multiplication

Since operand values are implicitly divided by 128, the product of two values has to be shifted in order to maintain magnitude when using a standard multiplier (e.g., 8×8):

$$ w_0 * w_1 = \frac{w'_0}{128} * \frac{w'_1}{128} = \frac{w'_0 * w'_1}{128} ≫ 7 $$

In software,
* Determine the sign bit: $s = sign(w_0) * sign(w_1)$
* Convert operands to absolute values: $w'_0 = abs(w_0); w'_1 = abs(w_1)$
* Multiply using standard multiplier: $w'_0 * w'_1 = w''_0/128 * w''_1/128; r' = w''_0 * w''_1$
* Shift: $r'' = r' ≫ 7$
* Round up/down depending on $r'[6]$
* Apply sign: $r = s * r''$

Example 1:

$$ w_0 = 1/64 → 00000010 $$
$$ w_1 = 1/2 → 01000000 $$
$$ w_0 * w_1 = 1/128 → shift, truncate → 00000001 (= 1/128) $$

A “standard” two’s-complement multiplication would return 00000000 10000000. The MAX78000/MAX78002 data format discards the rightmost bits.

Example 2:

$$ w_0 = 1/64 → 00000010 $$
$$ w_1 = 1/4 → 00100000 $$
$$ w_0 * w_1 = 1/256 → shift, truncate → 00000000 (= 0) $$

“Standard” two’s-complement multiplication would return 00000000 01000000, the MAX78000/MAX78002 result is truncated to 0 after the shift operation.

#### Sign Bit

Operations preserve the sign bit.

Example 1:

$$ w_0 = -1/64 → 11111110 $$
$$ w_1 = 1/4 → 00100000 $$
$$ w_0 * w_1 = -1/256 → shift, truncate → 00000000 (= 0) $$

* Determine the sign bit: $s = sign(-1/64) * sign(1/4) = -1 * 1 = -1$
* Convert operands to absolute values: $w'_0 = abs(-1/64); w'_1 = abs(1/4)$
* Multiply using standard multiplier: $r' = 1/64 ≪ 7 * 1/4 ≪ 7 = 2 * 32 = 64$
* Shift: $r'' = r' ≫ 7 = 64 ≫ 7 = 0$
* Apply sign: $r = s * r'' = -1 * 0 = 0$

Example 2:

$$ w_0 = -1/64 → 11111110 $$
$$ w_1 = 1/2 → 01000000 $$
$$ w_0 * w_1 = -1/128 → shift, truncate → 11111111 (= -1/128) $$

* Determine the sign bit: $s = sign(-1/64) * sign(1/2) = -1 * 1 = -1$
* Convert operands to absolute values: $w'_0 = abs(-1/64); w'_1 = abs(1/2)$
* Multiply using standard multiplier: $r' = 1/64 ≪ 7 * 1/2 ≪ 7 = 2 * 64 = 128$
* Shift: $r'' = r' ≫ 7 = 128 ≫ 7 = 1$
* Apply sign: $r = s * r'' = -1 * 1 ≫ 7 = -1/128$

Example 3:

$$ w_0 = 127/128 → 01111111 $$
$$ w_1 = 1/128 → 00000001 $$
$$ w_0 * w_1 = 128/128 → saturation → 01111111 (= 127/128) $$

### Channel Data Formats

#### HWC

All internal data are stored in HWC format, 4 channels per 32-bit word. Assuming 3-color (or 3-channel) input, one byte will be unused. Example:

![0BGR 0BGR 0 BGR 0BGR...](docs/HWC.png)

#### CHW

The input layer can also use the CHW format (sequence of channels), for example:

![RRRRRR...GGGGGG...BBBBBB...](docs/CHW.png)

### CHW Data Format and Consequences for Weight Memory Layout

When using the CHW data format, only one of the four processors sharing the data memory instance can be used. The next channel needs to use a processor connected to a different data memory instance, so that the machine can deliver one byte per clock cycle to each enabled processor.

Because of the fact that a processor has its own dedicated weight memory, this will introduce “gaps” in the weight memory map, as shown in the following illustration:

![Kernel Memory Gaps](docs/KernelMemoryGaps.png)


### Active Processors and Layers

For each layer, a set of active processors must be specified. The number of active processors must be the same as the number of input channels for the layer, and the input data for that layer must be located in data memory instances accessible to the selected processors.

It is possible to specify a relative offset into the data memory instance that applies to all processors. _Example:_ Assuming HWC data format, specifying the offset as 8192 bytes will cause processors 0-3 to read their input from the second half of data memory 0, processors 4-7 will read from the second half of data memory instance 1, etc.

For most simple networks with limited data sizes, it is easiest to ping-pong between the first and second halves of the data memories - specify the data offset as 0 for the first layer, 0x2000 for the second layer, 0 for the third layer, etc. This strategy avoids overlapping inputs and outputs when a given processor is used in two consecutive layers.

Even though it is supported by the accelerator, the Network Generator will not be able to check for inadvertent overwriting of unprocessed input data by newly generated output data when overlapping data or streaming data. Use the `--overlap-data` command line switch to disable these checks, and to allow overlapped data.

### Layers and Weight Memory

For each layer, the weight memory start column is automatically configured by the Network Loader. The start column must be a multiple of 4, and the value applies to all processors.

The following example shows the weight memory layout for two layers. The first layer (L0) has 7 inputs and 9 outputs, and the second layer (L1) has 9 inputs and 2 outputs.

![Layers and Weight Memory](docs/KernelMemoryLayers.png)


### Weight Storage Example

The file `ai84net.xlsx` contains an example for a single-channel CHW input using the `AI84Net5` network (this example also supports up to four channels in HWC).

*Note*: As described above, multiple CHW channels must be loaded into separate memory instances. When using a large number of channels, this can cause “holes” in the processor map, which in turn can cause subsequent layers’ kernels to require padding.

The Network Loader prints a kernel map that shows the kernel arrangement based on the provided network description. It will also flag cases where kernel or bias memories are exceeded.

### Example: `Conv2D`

The following picture shows an example of a `Conv2d` with 1×1 kernels, 5 input channels, 2 output channels and data size of 2×2. The inputs are shown on the left, and the outputs on the right, and the kernels are shown lined up with the associated inputs --- the number of kernel rows matches the number of input channels, and the number kernel columns matches the number of output channels. The lower half of the picture shows how the data is arranged in memory when HWC data is used for both input and output.

![Conv2Dk1x1](docs/Conv2Dk1x1.png)

### Limitations of MAX78000 Networks

The MAX78000 hardware does not support arbitrary network parameters. Specifically,
* Dilation, groups, depth-wise convolutions, and hardware batch normalization are not supported. *Note: Batch normalization should be folded into the weights, see [Batch Normalization](#Batch-Normalization).*

* `Conv2d`:
  
  * Kernel sizes must be 1×1 or 3×3.
  * Padding can be 0, 1, or 2.
  * Stride is fixed to 1. Pooling, including 1×1, can be used to achieve a stride other than 1.
  
* `Conv1d`:
  
  * Kernel sizes must be 1 through 9.
  * Padding can be 0, 1, or 2.
  * Stride is fixed to 1. Pooling, including 1, can be used to achieve a stride other than 1.
  
* `ConvTranspose2d`:

  * Kernel sizes must be 3×3.
  * Padding can be 0, 1, or 2.
  * Stride is fixed to 2. Output padding is fixed to 1.

* A programmable layer-specific shift operator is available at the output of a convolution.

* The supported activation functions are `ReLU` and `Abs`, and a limited subset of `Linear`.

* Pooling:
  * Both max pooling and average pooling are available, with or without convolution.
  
  * Pooling does not support padding.
  
  * Pooling strides can be 1 through 16. For 2D pooling, the stride is the same for both dimensions.
  
  * For 2D pooling, supported pooling kernel sizes are 1×1 through 16×16, including non-square kernels. 1D pooling supports kernels from 1 through 16. *Note: 1×1 kernels can be used when a convolution stride other than 1 is desired.*
  
  * Average pooling is implemented both using `floor()`and using rounding (half towards positive infinity). Use the `--avg-pool-rounding` switch to turn on rounding in the training software and the Network Generator.
  
    Example:
  
    * _floor:_ Since there is a quantization step at the output of the average pooling, a 2×2 `AvgPool2d` of `[[0, 0], [0, 3]]` will return $\lfloor \frac{3}{4} \rfloor = 0$.
    * _rounding:_ 2×2 `AvgPool2d` of `[[0, 0], [0, 3]]` will return $\lfloor \frac{3}{4} \rceil = 1$.
  
* The number of input channels must not exceed 1024.

* The number of output channels must not exceed 1024.

* The number of layers must not exceed 32 (where pooling and element-wise operations do not add to the count when preceding a convolution).

* The maximum dimension (number of rows or columns) for input or output data is 1023.
  
  * When using data greater than 90×91, `streaming` mode must be used.
  * When using `streaming` mode, the product of any layer’s input width, input height, and input channels divided by 64 rounded up must not exceed 2^21: $width * height * ⌈\frac{channels}{64}⌉ < 2^{21}$.
  
* Overall weight storage is limited to 64*768 3×3 8-bit kernels (and proportionally more when using smaller weights, or smaller kernels). However, weights must be arranged in a certain order, see above.

* The hardware supports 1D and 2D convolution layers, 2D transposed convolution layers (upsampling), element-wise addition, subtraction, binary OR, binary XOR as well as fully connected layers (`Linear`) (implemented using 1×1 convolutions on 1×1 data):
  * The maximum number of input neurons is 1024, and the maximum number of output neurons is 1024 (16 each per processor used).
  *  `Flatten` functionality is available to convert 2D input data for use by fully connected layers.
  *  Element-wise operators support from 2 up to 16 inputs.
  *  Element-wise operators can be chained in-flight with pooling and 2D convolution (where the order of pooling and element-wise operations can be swapped).
  * For convenience, a `Softmax` operator is supported in software.
  
* Since the internal network format is HWC in groups of four channels, output concatenation only works properly when all components of the concatenation other than the last have multiples of four channels.

### Fully Connected (Linear) Layers

m×n fully connected layers can be realized in hardware by “flattening” 2D input data into m channels of 1×1 input data. The hardware will produce n channels of 1×1 output data. When chaining multiple fully connected layers, the flattening step is omitted. The following picture shows 2D data, the equivalent flattened 1D data, and the output.

For MAX78000/MAX78002, both m and n must not be larger than 16.

![MLP](docs/MLP.png)

### Upsampling (Fractionally-Strided 2D Convolutions)

The hardware supports 2D upsampling (“fractionally-strided convolutions”, sometimes called “deconvolution” even though this is not strictly mathematically correct). The PyTorch equivalent is `ConvTranspose2D` with a stride of 2.

The example shows a fractionally-strided convolution with a stride of 2, pad of 1, and a 3×3 kernel. This “upsamples” the input dimensions from 3×3 to output dimensions of 6×6.

![fractionallystrided](docs/fractionallystrided.png)

---

## Model Training and Quantization

The main training software is `train.py`. It drives the training aspects including model creation, checkpointing, model save, and status display (see `--help` for the many supported options, and the `train_*.sh` scripts for example usage).

The `ai84net.py` and `ai85net.py` files contain models that fit into AI84’s weight memory. These models rely on the MAX78000/MAX78002 hardware operators that are defined in `ai8x.py`.

To train the FP32 model for MNIST on MAX78000, run `train_mnist.sh` in the `ai8x-training` project. This script will place checkpoint files into the log directory. Training makes use of the Distiller framework, but the `train.py` software has been modified slightly to improve it and add some MAX78000/MAX78002 specifics.

### Command Line Arguments

The following table describes the most important command line arguments for `train.py`. Use `--help` for a complete list.

| Argument                   | Description                                                  | Example                         |
| -------------------------- | ------------------------------------------------------------ | ------------------------------- |
| `--help`                   | Complete list of arguments                                   |                                 |
| *Device selection*         |                                                              |                                 |
| `--device`                 | Set device (default: AI84)                                   | `--device MAX78000`             |
| *Model and dataset*        |                                                              |                                 |
| `-a`, `--arch`             | Set model (collected from models folder)                     | `--model ai85net5`              |
| `--dataset`                | Set dataset (collected from datasets folder)                 | `--dataset MNIST`               |
| `--data`                   | Path to dataset (default: data)                              | `--data /data/ml`               |
| *Training*                 |                                                              |                                 |
| `--epochs`                 | Number of epochs to train (default: 90)                      | `--epochs 100`                  |
| `-b`, `--batch-size`       | Mini-batch size (default: 256)                               | `--batch-size 512`              |
| `--compress`               | Set compression and learning rate schedule                   | `--compress schedule.yaml`      |
| `--lr`, `--learning-rate`  | Set initial learning rate                                    | `--lr 0.001`                    |
| `--deterministic`          | Seed random number generators with fixed values              |                                 |
| `--resume-from`            | Resume from previous checkpoint                              | `--resume-from chk.pth.tar`     |
<<<<<<< HEAD
| `--qat-policy`             | Define QAT parameters in YAML file                           | `--qat-policy qat_policy.yaml`  |
=======
>>>>>>> da6af2f8
| *Display and statistics*   |                                                              |                                 |
| `--confusion`              | Display the confusion matrix                                 |                                 |
| `--param-hist`             | Collect parameter statistics                                 |                                 |
| `--pr-curves`              | Generate precision-recall curves                             |                                 |
| `--embedding`              | Display embedding (using projector)                          |                                 |
| *Hardware*                 |                                                              |                                 |
| `--use-bias`               | The `bias=True` parameter is passed to the model. The effect of this parameter is model dependent (the parameter is either ignored, effective for some operations, or all operations). |                                 |
| `--avg-pool-rounding`      | Use rounding for AvgPool                                     |                                 |
| *Evaluation*               |                                                              |                                 |
| `-e`, `--evaluate`         | Evaluate previously trained model                            |                                 |
| `--8-bit-mode`, `-8`       | Simluate quantized operation for hardware device (8-bit data) |                                 |
| `--exp-load-weights-from`  | Load weights from file                                       |                                 |
| *Export*                   |                                                              |                                 |
| `--summary onnx`           | Export trained model to ONNX (default name: to model.onnx)   |                                 |
<<<<<<< HEAD
| `—summary onnx_simplified` | Export trained model to simplified ONNX file (default name: model.onnx) |                                 |
=======
>>>>>>> da6af2f8
| `--summary-filename`       | Change the file name for the exported model                  | `--summary-filename mnist.onnx` |
| `--save-sample`            | Save data[index] from the test set to a NumPy pickle for use as sample data | `--save-sample 10`              |

### Observing GPU Resources

`nvidia-smi` can be used in a different terminal during training to examine the GPU resource usage of the training process. In the following example, the GPU is using 100% of its compute capabilities, but not all of the available memory. In this particular case, the batch size could be increased to use more memory.

```
$ nvidia-smi
+-----------------------------------------------------------------------------+
| NVIDIA-SMI 430.50       Driver Version: 430.50       CUDA Version: 10.1     |
|-------------------------------+----------------------+----------------------+
| GPU  Name        Persistence-M| Bus-Id        Disp.A | Volatile Uncorr. ECC |
| Fan  Temp  Perf  Pwr:Usage/Cap|         Memory-Usage | GPU-Util  Compute M. |
|===============================+======================+======================|
|   0  GeForce RTX 208...  Off  | 00000000:01:00.0  On |                  N/A |
| 39%   65C    P2   152W / 250W |   3555MiB / 11016MiB |    100%      Default |
+-------------------------------+----------------------+----------------------+
...
```

### Custom nn.Modules

The `ai8x.py` file contains customized PyTorch classes (subclasses of `torch.nn.Module`). Any model that is designed to run on MAX78000/MAX78002 should use these classes. There are three main changes over the default classes in `torch.nn.Module`:

1. Additional “Fused” operators that model in-flight pooling and activation.
2. Rounding and clipping that matches the hardware.
3. Support for quantized operation (when using the `-8` command line argument).

#### List of Predefined Modules

The following modules are predefined:

| Name                   | Description / PyTorch equivalent        |
| ---------------------- | --------------------------------------- |
| Conv2d                 | Conv2d                                  |
| FusedConv2dReLU        | Conv2d, followed by ReLU                |
| FusedConv2dAbs         | Conv2d, followed by Abs                 |
| MaxPool2d              | MaxPool2d                               |
| FusedMaxPoolConv2d     | MaxPool2d, followed by Conv2d           |
| FusedMaxPoolConv2dReLU | MaxPool2d, followed by Conv2d, and ReLU |
| FusedMaxPoolConv2dAbs  | MaxPool2d, followed by Conv2d, and Abs  |
| AvgPool2d              | AvgPool2d                               |
| FusedAvgPoolConv2d     | AvgPool2d, followed by Conv2d           |
| FusedAvgPoolConv2dReLU | AvgPool2d, followed by Conv2d, and ReLU |
| FusedAvgPoolConv2dAbs  | AvgPool2d, followed by Conv2d, and Abs  |
| ConvTranspose2d	| ConvTranspose2d |
| FusedConvTranspose2dReLU	| ConvTranspose2d, followed by ReLU |
| FusedConvTranspose2dAbs	| ConvTranspose2d, followed by Abs |
| FusedMaxPoolConvTranspose2d	| MaxPool2d, followed by ConvTranspose2d |
| FusedMaxPoolConvTranspose2dReLU	| MaxPool2d, followed by ConvTranspose2d, and ReLU |
| FusedMaxPoolConvTranspose2dAbs	| MaxPool2d, followed by ConvTranspose2d, and Abs |
| FusedAvgPoolConvTranspose2d	| AvgPool2d, followed by ConvTranspose2d |
| FusedAvgPoolConvTranspose2dReLU	| AvgPool2d, followed by ConvTranspose2d, and ReLU |
| FusedAvgPoolConvTranspose2dAbs	| AvgPool2d, followed by ConvTranspose2d, and Abs |
| Linear                 | Linear                                  |
| FusedLinearReLU        | Linear, followed by ReLU                |
| FusedLinearAbs         | Linear, followed by Abs                 |
| Conv1d                 | Conv1d                                  |
| FusedConv1dReLU        | Conv1d, followed by ReLU                |
| FusedConv1dAbs         | Conv1d, followed by Abs                 |
| MaxPool1d | MaxPool1d |
| FusedMaxPoolConv1d | MaxPool1d, followed by Conv1d |
| FusedMaxPoolConv1dReLU | MaxPool2d, followed by Conv1d, and ReLU |
| FusedMaxPoolConv1dAbs | MaxPool2d, followed by Conv1d, and Abs |
| AvgPool1d | AvgPool1d |
| FusedAvgPoolConv1d | AvgPool1d, followed by Conv1d |
| FusedAvgPoolConv1dReLU | AvgPool1d, followed by Conv1d, and ReLU |
| FusedAvgPoolConv1dAbs | AvgPool1d, followed by Conv1d, and Abs |
| Add | Element-wise Add |
| Sub | Element-wise Sub |
| Or | Element-wise bitwise Or |
| Xor | Element-wise bitwise Xor |


#### Dropout

Dropout modules such as `torch.nn.Dropout()` and `torch.nn.Dropout2d()`are automatically disabled during inference, and can therefore be used for training without affecting inference.

#### view and reshape

There are two supported cases for  `view()` or `reshape()`.

1. Conversion between 1D data and 2D data: Both the batch dimension (first dimension) and the channel dimension (second dimension) must stay the same. The height/width of the 2D data must match the length of the 1D data (i.e., H×W = L).
   Examples:
       `x = x.view(x.size(0), x.size(1), -1)  # 2D to 1D`
       `x = x.view(x.shape[0], x.shape[1], 16, -1)  # 1D to 2D`
   *Note: `x.size()` and `x.shape[]` are equivalent.*
When reshaping data, `in_dim:` must be specified in the model description file.
2. Conversion from 1D and 2D to Fully Connected (“flattening”): The batch dimension (first dimension) must stay the same, and the other dimensions are combined (i.e., M = C×H×W or M = C×L).
   Example: 
       `x = x.view(x.size(0), -1)  # Flatten`

#### Support for Quantization

##### Data

When using the `-8` command line switch, all module outputs are quantized to 8-bit in the range  [-128...+127] to simulate hardware behavior. The last layer can optionally use 32-bit output for increased precision. This is simulated by adding the parameter `wide=True` to the module function call.

##### Weights: Quantization Aware Training

After `start_epoch` epochs (parsed from the YAML file specified by `--qat-policy`), training will learn an additional parameter that corresponds to a shift of the final sum of products.

By default, weights are quantized to 8-bits. The custom modules in `ai8x.py` have an optional `weight_bits=` parameter that can be used to reduce the number of bits available for weights on a per-layer basis.

#### Batch Normalization

Batch normalization after `Conv1d` and  `Conv2d` layers is supported using “fusing”. The fusing operation merges the effect of batch normalization layers into the parameters of the preceding convolutional layer. For detailed information about batch normalization fusing/folding, see Section 3.2 of the following paper: https://arxiv.org/pdf/1712.05877.pdf.

After fusing/folding, the network will not contain any batchnorm layers. The effects of batch normalization will instead be expressed by modified weights and biases of the preceding convolutional layer. If the trained network contains batchnorm layers, the `batchnormfuser.py` script (see [BatchNorm Fusing](#BatchNorm-Fusing)) should be called before `quantize.py` to fuse the batchnorm layers. To be able perform folding/fusing by running `batchnormfuser.py`, a second model architecture should be defined without batchnorm layers. This architecture should be exactly the same as the input model architecture, except for the removal of all batchnorm layers.

### Model Comparison and Feature Attribution

Both TensorBoard and Manifold can be used for model comparison and feature attribution.

#### TensorBoard

TensorBoard is built into `train.py`. It provides a local web server that can be started before, during, or after training and it picks up all data that is written to the `logs/` directory. 

For classification models, TensorBoard supports the optional `--param-hist` and `--embedding` command line arguments. `--embedding` randomly selects up to 100 data points from the last batch of each verification epoch. These can be viewed in the “projector” tab in TensorBoard.

To start the TensorBoard server, use a second terminal window:

```shell
(ai8x-training) $ tensorboard --logdir='./logs'
TensorBoard 2.2.2 at http://127.0.0.1:6006/ (Press CTRL+C to quit)
```

On a shared system, add the `--port 0` command line option.

The training progress can be observed by starting TensorBoard and pointing a web browser to the port indicated.

##### Remote Access to TensorBoard

When using a remote system, use `ssh` in another terminal window to forward the remote port to the local machine:

```shell
$ ssh -L 6006:127.0.0.1:6006 targethost
```

When using PuTTY, port forwarding is achieved as follows:

![putty-forward](docs/putty-forward.jpg)

#### Manifold

The quickest way to integrate manifold is by creating CSV files from the training software. *Note that performance will suffer when there are more than about 20,000 records in the CSV file. Subsampling the data is one way to avoid this problem.*

The `train.py` program can create CSV files using the `--save-csv` command line argument in combination with `--evaluate`:

```shell
./train.py --model ai85net5 --dataset MNIST --confusion --evaluate --save-csv mnist --device MAX78000 --exp-load-weights-from ../ai8x-synthesis/trained/ai85-mnist.pth.tar -8
```

To run the manifold example application:

```shell
$ cd manifold/examples/manifold
$ npm run start
```

The code will run in JavaScript inside the browser (this may cause warnings that the web page is consuming lots of resources). To run a browser remotely on a development machine, forward X11 using the following command:

```shell
$ ssh -Yn targethost firefox http://localhost:8080/
```

To forward only the remote web port, use `ssh`:

```shell
$ ssh -L 8080:127.0.0.1:8080 targethost
```

#### SHAP — SHapely Additive exPlanations

The training software integrates code to generate SHAP plots (see https://github.com/slundberg/shap). This  can help with feature attribution for input images.

The train.py program can create plots using the `--shap` command line argument in combination with `--evaluate`:

```shell
./train.py --model ai85net5 --dataset CIFAR10 --confusion --evaluate --device MAX78000 --exp-load-weights-from logs/CIFAR-new/best.pth.tar --shap 3
```

This will create a plot with a random selection of 3 test images. The plot shows ten outputs (the ten classes) for the three different input images on the left. Red pixels increase the model’s output while blue pixels decrease the output. The sum of the SHAP values equals the difference between the expected model output (averaged over the background dataset) and the current model output.

<img src="docs/shap.png" alt="shap"  />

### BatchNorm Fusing

If batchnorm fusing is needed (see [Batch Normalization](#Batch-Normalization)), the `batchnormfuser.py` tool must be run.

#### Command Line Arguments

The following table describes the command line arguments for `batchnormfuser.py`:

| Argument            | Description                                                  | Example                                  |
| ------------------- | ------------------------------------------------------------ | ---------------------------------------- |
| `-i`, `--inp_path`  | Set input checkpoint path                                    | `-i logs/2020.06.05-235316/best.pth.tar` |
| `-o`, `--out_path`  | Set output checkpoint path for saving fused model            | `-o best_without_bn.pth.tar`             |
| `-oa`, `--out_arch` | Set output architecture name (architecture without batchnorm layers) | `-oa ai85simplenet`                      |


### Quantization

There are two main approaches to quantization — quantization-aware training and post-training quantization. The MAX78000/MAX78002 support both approaches.

The `quantize.py` software quantizes an existing PyTorch checkpoint file and writes out a new PyTorch checkpoint file that can then be used to evaluate the quality of the quantized network, using the same PyTorch framework used for training. The same new checkpoint file will also be used to feed the [Network Loader](#Network-Loader).

#### Quantization-Aware Training (QAT)

Quantization-aware training is the better performing approach. It is enabled by default. QAT learns additional parameters during training that help with quantization. No additional arguments are needed for `quantize.py`.

#### Post-Training Quantization

This approach is also called *”naive quantization”*. It should be used when  `--disable-qat` is specified for training. 

While several approaches for clipping are implemented in `quantize.py`, clipping with a simple fixed scale factor performs best, based on experimental results. The approach requires the clamping operators implemented in `ai8x.py`.

Note that the “optimum” scale factor for simple clipping is highly dependent on the model and weight data. For the MNIST example, a `--scale 0.85` works well. For the CIFAR-100 example on the other hand, Top-1 performance is 30 points better with `--scale 1.0`.

#### Command Line Arguments

The `quantize.py` software has the following important command line arguments:

| Argument              | Description                                                  | Example         |
| --------------------- | ------------------------------------------------------------ | --------------- |
| `--help`              | Complete list of options                                     |                 |
| *Device selection*    |                                                              |                 |
| `--device`            | Set device (default: AI84)                                     | `--device MAX78000`   |
| *Debug*               |                                                              |                 |
| `-v`                  | Verbose output                                               |                 |
| *Weight quantization* |                                                              |                 |
<<<<<<< HEAD
| `-c`, `--config-file` | YAML file with weight quantization information<br />(default: from checkpoint file, or 8-bit for all layers) | `-c mnist.yaml` |
| `--clip-method`       | Non-QAT clipping method — either STDDEV, AVG, AVGMAX or SCALE | `--clip-method SCALE` |
=======
| `-c`, `--config-file` | YAML file with weight quantization information<br />(default: 8-bit for all layers) | `-c mnist.yaml` |
| `--clip-method`       | Clipping method — either STDDEV, AVG, AVGMAX or SCALE (default) |                 |
>>>>>>> da6af2f8
| `--scale` | Sets scale for the SCALE clipping method | `--scale 0.85` |

*Note: The syntax for the optional YAML file is described below. The same file can be used for both `quantize.py` and `ai8xize.py`.*

#### Example and Evaluation

Copy the working and tested weight files into the `trained/` folder of the `ai8x-synthesis` project.

Example for MNIST:

```shell
(ai8x-synthesis) $ ./quantize_mnist.sh
```

To evaluate the quantized network for MAX78000 (run from the training project):

```shell
(ai8x-training) $ ./evaluate_mnist.sh
```

#### Alternative Quantization Approaches

If Quantization-aware training is not desired, post-training quantization can be improved using more sophisticated methods. For example, see
https://github.com/pytorch/glow/blob/master/docs/Quantization.md,
https://github.com/ARM-software/ML-examples/tree/master/cmsisnn-cifar10,
https://github.com/ARM-software/ML-KWS-for-MCU/blob/master/Deployment/Quant_guide.md,
or Distiller’s approach (installed with this software).

Further, a quantized network can be refined using post-quantization training (see Distiller).

In all cases, ensure that the quantizer writes out a checkpoint file that the Network Loader can read.

### Adding New Network Models and New Datasets to the Training Process

The following step is needed to add new network models:

* Implement a new network model based on the constraints described earlier, see [Custom nn.Modules](#custom-nnmodules) (and `models/ai85net.py` for an example). The file must include the `models` data structure that describes the model (name, minimum number of inputs, and whether it can handle 1D or 2D inputs). `models` can list multiple models in the same file.

The following steps are needed for new data formats and datasets:

#### Data Loader

Develop a data loader in PyTorch, see https://pytorch.org/tutorials/beginner/data_loading_tutorial.html. See `datasets/mnist.py` for an example.

The data loader must include a loader function, for example `mnist_get_datasets(data, load_train=True, load_test=True)`. `data` is a tuple of the specified data directory and the program arguments, and the two bools specify whether training and/or test data should be loaded.

The data loader is expected to download and preprocess the datasets as needed and install everything in the specified location.

The loader returns a tuple of two PyTorch Datasets for training and test data.

#### `datasets` Data Structure

Add the new data loader to a new file in the `datasets`  directory (for example `datasets/mnist.py`). The file must include the `datasets` data structure that describes the dataset and points to the new loader. `datasets` can list multiple datasets in the same file.

The `input` key describes the dimensionality of the data, and the first dimension is passed as `num_channels` to the model, whereas the remaining dimensions are passed as `dimension`. For example, `'input': (1, 28, 28)` will be passed to the model as `num_channels=1` and `dimensions=(28,28)`.

The optional `regression` key in the structure can be set to `True` to automatically select the `--regression` command line argument. `regression` defaults to `False`.

The optional `visualize` key can point to a custom visualization function used when creating `--embedding`. The input to the function (format NCHW for 2D data, or NCL for 1D data) is a batch of data (with N ≤ 100). The default handles square RGB or monochrome images. For any other data, a custom function must be supplied.

#### Training and Verification Data

The training/verification data is located (by default) in `data/DataSetName`, for example `data/CIFAR10`. The location can be overridden with the `--data target_directory` command line argument. 

#### Training Process

Train the new network/new dataset. See `train_mnist.sh` for a command line example.

#### Netron - Network Visualization

The Netron tool (https://github.com/lutzroeder/Netron) can visualize networks, similar to what is available within Tensorboard. To use Netron, use `train.py` to export the trained network to ONNX, and upload the ONNX file.

```shell
(ai8x-training) $ ./train.py --model ai85net5 --dataset MNIST --evaluate --exp-load-weights-from checkpoint.pth.tar --device MAX78000 --summary onnx
```



---

## Network Loader (AI8Xize)

_The `ai8xize` network loader currently depends on PyTorch and Nervana’s Distiller. This requirement will be removed in the future._

The network loader creates C code that programs the MAX78000/MAX78002 (for embedded execution, or RTL simulation). Additionally, the generated code contains sample input data and the expected output for the sample, as well as code that verifies the expected output.

The `ai8xize.py` program needs two inputs:
1. A quantized checkpoint file, generated by the MAX78000/MAX78002 model quantization program `quantize.py`.
2. A YAML description of the network.

### Command Line Arguments

The following table describes the most important command line arguments for `ai8xize.py`. Use `--help` for a complete list.

| Argument                 | Description                                                  | Example                         |
| ------------------------ | ------------------------------------------------------------ | ------------------------------- |
| `--help`                 | Complete list of arguments                                   |                                 |
| *Device selection*       |                                                              |                                 |
| `--device`               | Set device (default: AI84)                                   | `--device MAX78000`             |
| *Hardware features*      |                                                              |                                 |
| `--avg-pool-rounding`    | Round average pooling results                                |                                 |
| `--simple1b`             | Use simple XOR instead of 1-bit multiplication               |                                 |
| *Embedded code*          |                                                              |                                 |
| `--config-file`          | YAML configuration file containing layer configuration       | `--config-file cfg.yaml`        |
| `--checkpoint-file`      | Checkpoint file containing quantized weights                 | `--checkpoint-file chk.pth.tar` |
| `--display-checkpoint`   | Show parsed checkpoint data                                  |                                 |
| `--prefix`               | Set test name prefix                                         | `--prefix mnist`                |
| `--board-name`           | Set the target board (default: `EvKit_V1`)                   | `--board-name FTHR_RevA`        |
| *Code generation*        |                                                              |                                 |
| `--compact-data`         | Use *memcpy* to load input data in order to save code space  |                                 |
| `--compact-weights`      | Use *memcpy* to load weights in order to save code space     |                                 |
| `--mexpress`             | Use faster kernel loading                                    |                                 |
| `--mlator`               | Use hardware to swap output bytes (useful for large multi-channel outputs) |                                 |
| `--unload`               | Add cnn_unload() function to generated code                  |                                 |
| `--softmax`              | Add cnn_unload() and Softmax functions to generated code     |                                 |
| `--boost`                | Turn on a port pin to boost the CNN supply                   | `--boost 2.5`                   |
| *File names*             |                                                              |                                 |
| `--c-filename`           | C file name base (default: main.c)                           | `--c-filename cnn.c`            |
| `--weight-filename`      | Weight header file name (default: weights.h)                 | `--weight-filename wt.h`        |
| `--sample-filename`      | Sample data header file name (default: sampledata.h)         | `--sample-filename kat.h`       |
| `--sample-input`         | Sample data source file name (default: tests/sample_dataset.npy) | `--sample-input kat.npy`        |
| *Streaming and FIFOs*    |                                                              |                                 |
| `--fifo`                 | Use FIFOs to load streaming data                             |                                 |
| `--fast-fifo`            | Use fast FIFO to load streaming data                         |                                 |
| `--fast-fifo-quad`       | Use fast FIFO in quad fanout mode (implies --fast-fifo)      |                                 |
| *RISC-V*                 |                                                              |                                 |
| `--riscv`                | Use RISC-V processor                                         |                                 |
| `--riscv-debug`          | Use RISC-V processor and enable the RISC-V JTAG              |                                 |
| `--riscv-exclusive`      | Use exclusive SRAM access for RISC-V (implies --riscv)       |                                 |
| *Debug and logging*      |                                                              |                                 |
| `-v`, `--verbose`        | Verbose output                                               |                                 |
| `-L`, `--log`            | Redirect stdout to log file                                  |                                 |
| `--log-intermediate`     | Log data between layers                                      |                                 |
| `--log-pooling`          | Log unpooled and pooled data between layers in CSV format    |                                 |
| `--log-filename`         | Log file name (default: log.txt)                             | `--log-filename run.log`        |
| `-D`, `--debug`          | Debug mode                                                   |                                 |
| `--debug-computation`    | Debug computation (SLOW)                                     |                                 |
| `--stop-after`           | Stop after layer                                             | `--stop-after 2`                |
| `--one-shot`             | Use layer-by-layer one-shot mechanism                        |                                 |
| *Streaming tweaks*       |                                                              |                                 |
| `--overlap-data`         | Allow output to overwrite input                              |                                 |
| `--override-start`       | Override auto-computed streaming start value (x8 hex)        |                                 |
| `--increase-start`       | Add integer to streaming start value (default: 2)            |                                 |
| `--override-rollover`    | Override auto-computed streaming rollover value (x8 hex)     |                                 |
| `--override-delta1`      | Override auto-computed streaming delta1 value (x8 hex)       |                                 |
| `--increase-delta1`      | Add integer to streaming delta1 value (default: 0)           |                                 |
| `--override-delta2`      | Override auto-computed streaming delta2 value (x8 hex)       |                                 |
| `--increase-delta2`      | Add integer to streaming delta2 value (default: 0)           |                                 |
| `--ignore-streaming`     | Ignore all 'streaming' layer directives                      |                                 |
| *Power saving*           |                                                              |                                 |
| `--powerdown`            | Power down unused MRAM instances                             |                                 |
| `--deepsleep`            | Put ARM core into deep sleep                                 |                                 |
| *Hardware settings*      |                                                              |                                 |
| `--input-offset`         | First layer input offset (x8 hex, defaults to 0x0000)        | `--input-offset 2000`           |
| `--mlator-noverify`      | Do not check both mlator and non-mlator output               |                                 |
| `--write-zero-registers` | Write registers even if the value is zero                    |                                 |
| `--init-tram`            | Initialize TRAM to 0                                         |                                 |
| `--zero-sram`            | Zero memories                                                |                                 |
| `--zero-unused`          | Zero unused registers                                        |                                 |
| `--ready-sel`            | Specify memory waitstates                                    |                                 |
| `--ready-sel-fifo`       | Specify FIFO waitstates                                      |                                 |
| `--ready-sel-aon`        | Specify AON waitstates                                       |                                 |

### YAML Network Description

An example network description for the ai85net5 architecture and MNIST is shown below:

```yaml
# CHW (big data) configuration for MNIST
  
arch: ai85net5
dataset: MNIST

# Define layer parameters in order of the layer sequence
layers:
- pad: 1
  activate: ReLU
  out_offset: 0x2000
  processors: 0x0000000000000001
  data_format: CHW
  op: conv2d
- max_pool: 2
  pool_stride: 2
  pad: 2
  activate: ReLU
  out_offset: 0
  processors: 0xfffffffffffffff0
  op: conv2d
- max_pool: 2
  pool_stride: 2
  pad: 1
  activate: ReLU
  out_offset: 0x2000
  processors: 0xfffffffffffffff0
  op: conv2d
- avg_pool: 2
  pool_stride: 2
  pad: 1
  activate: ReLU
  out_offset: 0
  processors: 0x0ffffffffffffff0
  op: conv2d
- op: mlp
  flatten: true
  out_offset: 0x1000
  output_width: 32
  processors: 0x0000000000000fff
```

To generate an embedded MAX78000 demo in the `demos/ai85-mnist/` folder, use the following command line:

```shell
(ai8x-synthesize) $ ./ai8xize.py --verbose --log --test-dir demos --prefix ai85-mnist --checkpoint-file trained/ai85-mnist.pth.tar --config-file networks/mnist-chw-ai85.yaml --device MAX78000 --compact-data --mexpress --softmax
```

Running this command will combine the network described above with a fully connected software classification layer. The generated code will include all loading, unloading, and configuration steps.

To generate an RTL simulation for the same network and sample data in the directory `tests/ai85-mnist-....` (where .... is an autogenerated string based on the network topology), use:

```shell
(ai8x-synthesize) $ ./ai8xize.py --rtl --verbose --autogen rtlsim --log --test-dir rtlsim --prefix ai85-mnist --checkpoint-file trained/ai85-mnist.pth.tar --config-file networks/mnist-chw-ai85.yaml --device MAX78000
```

### Network Loader Configuration Language

Network descriptions are written in YAML (see https://en.wikipedia.org/wiki/YAML). There are two sections in each file --- global statements and a sequence of layer descriptions.

#### Global Configuration

##### `arch` (Mandatory)

`arch` specifies the network architecture, for example `ai84net5`. This key is matched against the architecture embedded in the checkpoint file.

##### `bias` (Optional, Test Only)

The `bias` configuration is only used for test data. *To use bias with trained networks, use the `bias` parameter in PyTorch’s `nn.Module.Conv2d()` function. The converter tool will then automatically add bias parameters as needed.*

##### `dataset` (Mandatory)

`dataset` configures the data set for the network. This determines the input data size and dimensions as well as the number of input channels.

Data sets are for example `mnist`, `fashionmnist`, and `cifar-10`.

##### `output_map` (Optional)

The global `output_map`, if specified, overrides the memory instances where the last layer outputs its results. If not specified, this will be either the `output_processors` specified for the last layer, or, if that key does not exist, default to the number of processors needed for the output channels, starting at 0.

Example:
	`output_map: 0x0000000000000ff0`

##### `layers` (Mandatory)

`layers` is a list that defines the per-layer description.

#### Per-Layer Configuration

Each layer in the `layers` list describes the layer’s processors, convolution type, activation, pooling, weight and output sizes, data input format, data memory offsets, and its processing sequence. Several examples are located in the `networks/` and `tests/` folders.

##### `sequence` (Optional)

This key allows overriding of the processing sequence. The default is `0` for the first layer, or the previous layer’s sequence + 1 for other layers.

`sequence` numbers may have gaps. The software will sort layers by their numeric value, with the lowest value first.

##### `processors` (Mandatory)

`processors` specifies which processors will handle the input data. The processor map must match the number of input channels, and the input data format. For example, in CHW format, processors must be attached to different data memory instances.

*Note: When using multi-pass (i.e., using more than 64 channels), the number processors is an integer division of the channel count, rounded up. For example, 60 processors are specified for 120 channels.*

Example:
	 `processors: 0x0000000000000111`

##### `output_processors` (Optional)

`output_processors` specifies which data memory instances and 32-bit word offsets to use for the layer’s output data. When not specified, this key defaults to the next layer’s `processors`, or, for the last layer, to the global `output_map`.

##### `out_offset` (Optional)

`out_offset` specifies the relative offset inside the data memory instance where the output data should be written to. When not specified, `out_offset` defaults to `0`.

Example:
	 `out_offset: 0x2000`

##### `in_offset` (Optional)

`in_offset` specifies the offset into the data memory instances where the input data should be loaded from. When not specified, this key defaults to the previous layer’s `out_offset`, or `0` for the first layer.

Example:
	 `in_offset: 0x2000`

##### `output_width` (Optional)

When __not__ using an `activation`, the last layer can output `32` bits of unclipped data in Q17.14 format. The default is `8` bits.

Example:
	`output_width: 32`

##### `data_format` (Optional)

When specified for the first layer only, `data_format` can be either `chw`/`big` or `hwc`/`little`. The default is `hwc`. Note that the data format interacts with `processors`. 

##### `operation`

This key (which can also be specified using `op`, `operator`, or `convolution`) selects a layer’s main operation after the optional input pooling.
When this key is not specified, a warning is displayed and `Conv2d` is selected.

| Operation                 | Description                                                  |
| :------------------------ | :----------------------------------------------------------- |
| `Conv1d`                  | 1D convolution over an input composed of several input planes |
| `Conv2d`                  | 2D convolution over an input composed of several input planes |
| `ConvTranspose2d`         | 2D transposed convolution (upsampling) over an input composed of several input planes |
| `None` or `Passthrough`   | No operation *(note: input and output processors must be the same)* |
| `Linear` or `FC` or `MLP` | Linear transformation to the incoming data                   |
| `Add`                     | Element-wise addition                                        |
| `Sub`                     | Element-wise subtraction                                     |
| `Xor`                     | Element-wise binary XOR                                      |
| `Or`                      | Element-wise binary OR                                       |

Element-wise operations default to two operands. This can be changed using the `operands` key.

##### `eltwise` (Optional)

Element-wise operations can also be added “in-flight” to `Conv2d`. In this case, the element-wise operation is specified using the `eltwise` key.

Example:
  `eltwise: add`

##### `pool_first` (Optional)

When using both pooling and element-wise operations, pooling is performed first by default. Optionally, the element-wise operation can be performed before the pooling operation by setting `pool_first` to `False`.

Example:
	`pool_first: false`

##### `operands` (Optional)

For any element-wise `operation`, this key configures the number of operands from `2` to `16` inclusive. The default is `2`.

Example:
	`operation: add`

​	`operands: 4`

##### `activate` (Optional)

This key describes whether to activate the layer output (the default is to not activate). When specified, this key must be `ReLU`, `Abs` or `None` (the default).

Note that the output values are clipped (saturated) to $[0, +127]$. Because of this, `ReLU` behaves more similar to PyTorch’s `nn.Hardtanh(min_value=0, max_value=127)` than to PyTorch’s `nn.ReLU()`.

Note that `output_shift` can be used for (limited) “linear” activation.

<img src="docs/relu.png" alt="relu" style="zoom:33%;" />
<img src="docs/abs.png" alt="abs" style="zoom:33%;" />

##### `quantization` (Optional)

This key describes the width of the weight memory in bits and can be `1`, `2`, `4`, or `8` (the default is based on the range of the layer’s weights). Specifying a `quantization` that is smaller than what the weights require results in an error message.

Example:
	`quantization: 4`

##### `output_shift` (Optional)

When `output_width` is 8, the 32-bit intermediate result can be shifted left or right before reduction to 8-bit. The value specified here is cumulative with the value generated from `quantization`. Note that `output_shift` is not supported for passthrough layers.

The 32-bit intermediate result is multiplied by $2^{totalshift}$, where the total shift count must be within the range $[-15, +15]$, resulting in a factor of $[2^{–15}, 2^{15}]$ or $[0.0000305176$ to $32768]$.

| quantization | implicit shift | range for `output_shift` |
| ------------ | -------------- | ------------------------ |
| 8-bit        | 0              | $[-15, +15]$             |
| 4-bit        | 4              | $[-19, +11]$             |
| 2-bit        | 6              | $[-21, +9]$              |
| 1-bit        | 7              | $[-22, +8]$              |

Using `output_shift` can help normalize data, particularly when using small weights. By default, `output_shift` is generated by the training software.

Example:
	`output_shift: 2`

##### `kernel_size` (Optional)

2D convolutions:

​	This key must be `3x3` (the default) or `1x1`.

1D convolutions:

​	This key must be `1` through `9`.

Example:
	`kernel_size: 1x1`

##### `stride` (Optional)

2D convolutions:

​	This key must be `1`.

1D convolutions:

​	This key must be `1`.

##### `pad` (Optional)

`pad` sets the padding for the convolution.

* For `Conv2d`, this value can be `0`, `1` (the default), or `2`.
* For `Conv1d`, the value can be `0`, `1`, `2`, or `3` (the default).
* For `Passthrough`, this value must be `0` (the default).

##### `max_pool` (Optional)

When specified, performs a `MaxPool` before the convolution. The pooling size can specified as an integer (when the value is identical for both dimensions, or for 1D convolutions), or as two values in order `[H, W]`.

Example:
	 `max_pool: 2`

##### `avg_pool` (Optional)

When specified, performs an `AvgPool` before the convolution. The pooling size can specified as an integer (when the value is identical for both dimensions, or for 1D convolutions), or as two values in order `[H, W]`.

Example:
	 `avg_pool: 2`

##### `pool_stride` (Optional)

When performing a pooling operation, this key describes the pool stride. The pooling stride can be specified as an integer (when the value is identical for both dimensions, or for 1D convolutions), or as two values in order `[H, W]`. The default is `1` or `[1, 1]`.

Example:
	 `pool_stride: 2`

##### `in_channels` (Optional)

`in_channels` specifies the number of channels of the input data. This is usually automatically computed based on the weights file and the layer sequence. This key allows overriding of the number of channels. See also: `in_dim`.

Example:
  `in_channels: 8` 

##### `in_dim` (Optional)

`in_dim` specifies the dimensions of the input data. This is usually automatically computed based on the output of the previous layer or the layer(s) referenced by `in_sequences`. This key allows overriding of the automatically calculated dimensions. `in_dim` must be used when changing from 1D to 2D data or vice versa.

See also: `in_channels`.

Example:
  `in_dim: [64, 64]` 

##### `in_sequences` (Optional)

By default, a layer’s input is the output of the previous layer. `in_sequences` can be used to point to the output of one or more arbitrary previous layers, for example when processing the same data using two different kernel sizes, or when combining the outputs of several prior layers. `in_sequences` can be specified as an integer (for a single input) or as a list (for multiple inputs). As a special case, `-1` is the input data. The `in_offset` and `out_offset` must be set to match the specified sequence.

Example:
  `in_sequences: [2, 3]` 

See the [Fire example](#example) for a network that uses `in_sequences`.

##### `out_channels` (Optional)

`out_channels` specifies the number of channels of the output data. This is usually automatically computed based on the weights and layer sequence. This key allows overriding the number of output channels.

Example:
  `out_channels: 8` 

##### `streaming` (Optional)

`streaming` specifies that the layer is using streaming mode. this is necessary when the input data dimensions exceed the available data memory. When enabling `streaming`, all prior layers have to enable `streaming` as well. `streaming` can be enabled for up to 8 layers.

Example:
	`streaming: true`

##### `flatten` (Optional)

`flatten` specifies that 2D input data should be transformed to 1D data for use by a `Linear` layer.

Example:
	`flatten: true`

##### `write_gap` (Optional)

`write_gap` specifies the number of words that should be skipped during write operations (i.e., write every *n*th word). This creates an interleaved output that can be used as the input for subsequent layers that use element-wise operations.

Example:
	`write_gap: 1`

#### Example

The following shows an example for a single “Fire” operation, the MAX78000/MAX78002 hardware layer numbers and its YAML description.

<img src="docs/fireexample.png" alt="Fire example" style="zoom:35%;" />

```yaml
arch: ai85firetestnet
dataset: CIFAR-10
# Input dimensions are 3x32x32

layers:
### Fire
# Squeeze
- avg_pool: 2
  pool_stride: 2
  pad: 0
  in_offset: 0x1000
  processors: 0x0000000000000007
  data_format: HWC
  out_offset: 0x0000
  operation: conv2d
  kernel_size: 1x1
  activate: ReLU
# Expand 1x1
- in_offset: 0x0000
  out_offset: 0x1000
  processors: 0x0000000000000030
  output_processors: 0x0000000000000f00
  operation: conv2d
  kernel_size: 1x1
  pad: 0
  activate: ReLU
# Expand 3x3
- in_offset: 0x0000
  out_offset: 0x1000
  processors: 0x0000000000000030
  output_processors: 0x000000000000f000
  operation: conv2d
  kernel_size: 3x3
  activate: ReLU
  in_sequences: 0
# Concatenate
- max_pool: 2
  pool_stride: 2
  in_offset: 0x1000
  out_offset: 0x0000
  processors: 0x000000000000ff00
  operation: none
  in_sequences: [1, 2]
### Additional layers
- max_pool: 2
  pool_stride: 2
  out_offset: 0x1000
  processors: 0x000000000000ff00
  operation: none
- flatten: true
  out_offset: 0x0000
  op: mlp
  processors: 0x000000000000ff00
  output_width: 32
```

#### Residual Connections

Many networks use residual connections. In the following example, the convolution on the right works on the output data of the first convolution. However, that same output data also “bypasses” the second convolution and is added to the output.

<img src="docs/residual-basic.png" alt="residual-basic" style="zoom:33%;" />

On MAX78000/MAX78002, the element-wise addition works on “interleaved data”, i.e., each machine fetch gathers one operand.

In order to achieve this, a layer must be inserted that does nothing else but reformat the data into interleaved format using the `write_gap` keyword (this operation happens in parallel and is fast).

```yaml
# Layer 1
- out_offset: 0x0000
  processors: 0x0ffff00000000000
  operation: conv2d
  kernel_size: 3x3
  pad: 1
  activate: ReLU

# Layer 2 - re-format data with gap
- out_offset: 0x2000
  processors: 0x00000000000fffff
  output_processors: 0x00000000000fffff
  operation: passthrough
  write_gap: 1

# Layer 3
- in_offset: 0x0000
  out_offset: 0x2004
  processors: 0x00000000000fffff
  operation: conv2d
  kernel_size: 3x3
  pad: 1
  activate: ReLU
  write_gap: 1

# Layer 4 - Residual
- in_sequences: [2, 3]
  in_offset: 0x2000
  out_offset: 0x0000
  processors: 0x00000000000fffff
  eltwise: add
  ...
```

The same network can also be viewed graphically:

<img src="docs/residual.png" alt="residual" style="zoom:38%;" />

### Adding New Models and New Datasets to the Network Loader

Adding new datasets to the Network Loader is implemented as follows:
1. Provide the network model, its YAML description and weights. Place the YAML file (e.g., `new.yaml`) in the `networks` directory, and weights in the `trained` directory.
   The non-quantized weights are obtained from a training checkpoint, for example:
   `(ai8x-synthesis) $ cp ../ai8x-training/logs/2020.06.02-154133/best.pth.tar trained/new-unquantized.pth.tar`

2. When using post-training quantization, the quantized weights are the result of the quantization step. Copy and customize an existing quantization shell script, for example:
   `(ai8x-synthesis) $ cp quantize_mnist.sh quantize_new.sh`

   Then, *edit this script to point to the new model and dataset* (`vim quantize_new.sh`), and call the script to generate the quantized weights. Example:
   ```shell
   (ai8x-synthesis) $ ./quantize_new.sh 
   Configuring device: AI85.
   Reading networks/new.yaml to configure network...
   Converting checkpoint file trained/new-unquantized.pth.tar to trained/new.pth.tar
   +----------------------+-------------+----------+
   | Key                  | Type        | Value    |
   |----------------------+-------------+----------|
   | arch                 | str         | ai85net5 |
   | compression_sched    | dict        |          |
   | epoch                | int         | 165      |
   | extras               | dict        |          |
   | optimizer_state_dict | dict        |          |
   | optimizer_type       | type        | SGD      |
   | state_dict           | OrderedDict |          |
   +----------------------+-------------+----------+
   Model keys (state_dict):
   conv1.conv2d.weight, conv2.conv2d.weight, conv3.conv2d.weight, conv4.conv2d.weight, fc.linear.weight, fc.linear.bias
   conv1.conv2d.weight avg_max: tensor(0.3100) max: tensor(0.7568) mean: tensor(0.0104) factor: 54.4 bits: 8
   conv2.conv2d.weight avg_max: tensor(0.1843) max: tensor(0.2897) mean: tensor(-0.0063) factor: 108.8 bits: 8
   conv3.conv2d.weight avg_max: tensor(0.1972) max: tensor(0.3065) mean: tensor(-0.0053) factor: 108.8 bits: 8
   conv4.conv2d.weight avg_max: tensor(0.3880) max: tensor(0.5299) mean: tensor(0.0036) factor: 108.8 bits: 8
   fc.linear.weight avg_max: tensor(0.6916) max: tensor(0.9419) mean: tensor(-0.0554) factor: 108.8 bits: 8
   fc.linear.bias   
   ```

3. Provide a sample input. The sample input is used to generate a known-answer test (self test). The sample input is provided as a NumPy “pickle” — add `sample_dset.npy` for the dataset named `dset` to the `tests` directory. This file can be generated by saving a sample in CHW format (no batch dimension) using `numpy.save()`, see below.

   For example, the MNIST 1×28×28 image sample would be stored in `tests/sample_mnist.npy` in an `np.array` with shape `[1, 28, 28]` and datatype `<i8`. The file can be random, or can be obtained from the `train.py` software.

#### Generating a Random Sample Input

To generate a random sample input, use a short NumPy script. In the MNIST example:

```python
import os
import numpy as np

a = np.random.randint(-128, 127, size=(1, 28, 28), dtype=np.int64)
np.save(os.path.join('tests', 'sample_mnist'), a, allow_pickle=False, fix_imports=False)
```

#### Saving a Sample Input from Training Data

1. In the `ai8x-training` project, add the argument `--save-sample 10` to the `evaluate_mnist.sh` script. *Note: The index 10 is arbitrary, but it must be smaller than the batch size. If manual visual verification is desired, it is a good idea to pick a sample where the quantized model computes the correct answer.*

2. Run the modified `evaluate_mnist.sh`. It will produce a file named `sample_mnist.npy`.

3. Save the `sample_mnist.npy` file and copy it to the `ai8x-synthesis` project.

#### Evaluate the Quantized Weights with the New Dataset and Model

1. Switch to training project directory and activate the environment:
   ```shell
   (ai8x-synthesis) $ deactivate`
   $ cd ../ai8x-training
   $ source bin/activate
   ```
2. Create an evaluation script and run it:
   ```shell
   (ai8x-training) $ cp evaluate_mnist.sh evaluate_new.sh
   (ai8x-training) $ vim evaluate_new.sh
   (ai8x-training) $ ./evaluate_new.sh
   ```
   Example output:
   ```shell
   (ai8x-training) $ ./evaluate_new.sh 
   Configuring device: AI85, simulate=True.
   Log file for this run: logs/2020.06.03-125328/2020.06.03-125328.log
   --------------------------------------------------------
   Logging to TensorBoard - remember to execute the server:
   > tensorboard --logdir='./logs'

   => loading checkpoint ../ai8x-synthesis/trained/new.pth.tar
   => Checkpoint contents:
   +----------------------+-------------+----------+
   | Key                  | Type        | Value    |
   |----------------------+-------------+----------|
   | arch                 | str         | ai85net5 |
   | compression_sched    | dict        |          |
   | epoch                | int         | 165      |
   | extras               | dict        |          |
   | optimizer_state_dict | dict        |          |
   | optimizer_type       | type        | SGD      |
   | state_dict           | OrderedDict |          |
   +----------------------+-------------+----------+

   => Checkpoint['extras'] contents:
   +-----------------+--------+-------------------+
   | Key             | Type   | Value             |
   |-----------------+--------+-------------------|
   | best_epoch      | int    | 165               |
   | best_top1       | float  | 99.46666666666667 |
   | clipping_method | str    | SCALE             |
   | clipping_scale  | float  | 0.85              |
   | current_top1    | float  | 99.46666666666667 |
   +-----------------+--------+-------------------+

   Loaded compression schedule from checkpoint (epoch 165)
   => loaded 'state_dict' from checkpoint '../ai8x-synthesis/trained/new.pth.tar'
   Optimizer Type: <class 'torch.optim.sgd.SGD'>
   Optimizer Args: {'lr': 0.1, 'momentum': 0.9, 'dampening': 0, 'weight_decay': 0.0001, 'nesterov': False}
   Dataset sizes:
     training=54000
     validation=6000
     test=10000
   --- test ---------------------
   10000 samples (256 per mini-batch)
   Test: [   10/   40]    Loss 44.193750    Top1 99.609375    Top5 99.960938    
   Test: [   20/   40]    Loss 66.567578    Top1 99.433594    Top5 99.980469    
   Test: [   30/   40]    Loss 51.816276    Top1 99.518229    Top5 99.986979    
   Test: [   40/   40]    Loss 53.596094    Top1 99.500000    Top5 99.990000    
   ==> Top1: 99.500    Top5: 99.990    Loss: 53.596

   ==> Confusion:
   [[ 979    0    0    0    0    0    0    0    1    0]
    [   0 1132    1    0    0    0    0    2    0    0]
    [   2    0 1026    1    0    0    0    3    0    0]
    [   0    0    0 1009    0    0    0    0    1    0]
    [   0    0    0    0  978    0    0    0    0    4]
    [   1    0    0    3    0  886    1    0    0    1]
    [   5    4    1    0    1    0  946    0    1    0]
    [   0    1    3    0    0    0    0 1023    0    1]
    [   0    0    0    1    1    1    0    0  970    1]
    [   0    0    0    0    4    1    0    3    0 1001]]
   
   Log file for this run: logs/2020.06.03-125328/2020.06.03-125328.log
   ```

### Generating C Code

Run `ai8xize.py` with the new network and the new sample data to generate embedded C code that can be compiled with the Arm and RISC-V compilers. See `gen-demos-max78000.sh` for examples.

#### Starting an Inference, Waiting for Completion, Multiple Inferences in Sequence

An inference is started by loading registers and kernels, loading the input, and enabling processing.  This code is automatically generated—see the `cnn_load()`, `load_kernels()`, and `load_input()` functions. The sample data can be used as a self-checking feature on device power-up since the output for the sample data is known.

The MAX78000/MAX78002 accelerator can generate an interrupt on completion, and it will set a status bit (see `cnn_wait()`). The resulting data can now be unloaded from the accelerator (code for this is also auto-generated in `cnn_unload()`).

To run another inference, ensure all groups are disabled (stopping the state machine, as shown in `cnn_load()`). Next, load the new input data and start processing.

#### Softmax, and Data unload in C

`ai8xize.py` can generate a custom `cnn_unload()` function using the command line switch `--unload`. The `--softmax` switch additionally inserts a call to a software Softmax function that is provided in the `assets/device-ai8x` folder. To use the provided software Softmax on MAX78000/MAX78002, the last layer output should be 32-bit wide (`output_width: 32`).

The software Softmax function is optimized for processing time and it quantizes the input.

![softmax](docs/softmax.png)

#### Contents of the device-* Folder

* For MAX78000/MAX78002, the software Softmax is implemented in `softmax.c`.

---

## AHB Memory Addresses

The following tables show the AHB memory addresses for the MAX78000 accelerator:

### Data memory

Total: 512 KiB (16 instances of 8192 × 32)

| **Group** | **Instance** | **Address Range**       |
| --------- | ------------ | ----------------------- |
| 0         | 0            | 0x50400000 - 0x50407FFF |
| 0         | 1            | 0x50408000 - 0x5040FFFF |
| 0         | 2            | 0x50410000 - 0x50417FFF |
| 0         | 3            | 0x50418000 - 0x5041FFFF |
| 1         | 0            | 0x50800000 - 0x50807FFF |
| 1         | 1            | 0x50808000 - 0x5080FFFF |
| 1         | 2            | 0x50810000 - 0x50817FFF |
| 1         | 3            | 0x50818000 - 0x5081FFFF |
| 2         | 0            | 0x50C00000 - 0x50C07FFF |
| 2         | 1            | 0x50C08000 - 0x50C0FFFF |
| 2         | 2            | 0x50C10000 - 0x50C17FFF |
| 2         | 3            | 0x50C18000 - 0x50C1FFFF |
| 3         | 0            | 0x51000000 - 0x51007FFF |
| 3         | 1            | 0x51008000 - 0x5100FFFF |
| 3         | 2            | 0x51010000 - 0x51017FFF |
| 3         | 3            | 0x51018000 - 0x5101FFFF |

### TRAM

Total: 384 KiB (64 instances of 3072 × 16)

| **Group** | **Instance** | **Address Range\***     |
| --------- | ------------ | ----------------------- |
| 0         | 0            | 0x50110000 - 0x50112FFF |
| 0         | 1            | 0x50114000 - 0x50116FFF |
| 0         | 2            | 0x50118000 - 0x5011AFFF |
| 0         | 3            | 0x5011C000 - 0x5011EFFF |
| 0         | 4            | 0x50120000 - 0x50122FFF |
| 0         | 5            | 0x50124000 - 0x50126FFF |
| 0         | 6            | 0x50128000 - 0x5012AFFF |
| 0         | 7            | 0x5012C000 - 0x5012EFFF |
| 0         | 8            | 0x50130000 - 0x50132FFF |
| 0         | 9            | 0x50134000 - 0x50136FFF |
| 0         | 10           | 0x50138000 - 0x5013AFFF |
| 0         | 11           | 0x5013C000 - 0x5013EFFF |
| 0         | 12           | 0x50140000 - 0x50142FFF |
| 0         | 13           | 0x50144000 - 0x50146FFF |
| 0         | 14           | 0x50148000 - 0x5014AFFF |
| 0         | 15           | 0x5014C000 - 0x5014EFFF |
| 1         | 0            | 0x50510000 - 0x50512FFF |
| 1         | 1            | 0x50514000 - 0x50516FFF |
| 1         | 2            | 0x50518000 - 0x5051AFFF |
| 1         | 3            | 0x5051C000 - 0x5051EFFF |
| 1         | 4            | 0x50520000 - 0x50522FFF |
| 1         | 5            | 0x50524000 - 0x50526FFF |
| 1         | 6            | 0x50528000 - 0x5052AFFF |
| 1         | 7            | 0x5052C000 - 0x5052EFFF |
| 1         | 8            | 0x50530000 - 0x50532FFF |
| 1         | 9            | 0x50534000 - 0x50536FFF |
| 1         | 10           | 0x50538000 - 0x5053AFFF |
| 1         | 11           | 0x5053C000 - 0x5053EFFF |
| 1         | 12           | 0x50540000 - 0x50542FFF |
| 1         | 13           | 0x50544000 - 0x50546FFF |
| 1         | 14           | 0x50548000 - 0x5054AFFF |
| 1         | 15           | 0x5054C000 - 0x5054EFFF |
| 2         | 0            | 0x50910000 - 0x50912FFF |
| 2         | 1            | 0x50914000 - 0x50916FFF |
| 2         | 2            | 0x50918000 - 0x5091AFFF |
| 2         | 3            | 0x5091C000 - 0x5091EFFF |
| 2         | 4            | 0x50920000 - 0x50922FFF |
| 2         | 5            | 0x50924000 - 0x50926FFF |
| 2         | 6            | 0x50928000 - 0x5092AFFF |
| 2         | 7            | 0x5092C000 - 0x5092EFFF |
| 2         | 8            | 0x50930000 - 0x50932FFF |
| 2         | 9            | 0x50934000 - 0x50936FFF |
| 2         | 10           | 0x50938000 - 0x5093AFFF |
| 2         | 11           | 0x5093C000 - 0x5093EFFF |
| 2         | 12           | 0x50940000 - 0x50942FFF |
| 2         | 13           | 0x50944000 - 0x50946FFF |
| 2         | 14           | 0x50948000 - 0x5094AFFF |
| 2         | 15           | 0x5094C000 - 0x5094EFFF |
| 3         | 0            | 0x50D10000 - 0x50D12FFF |
| 3         | 1            | 0x50D14000 - 0x50D16FFF |
| 3         | 2            | 0x50D18000 - 0x50D1AFFF |
| 3         | 3            | 0x50D1C000 - 0x50D1EFFF |
| 3         | 4            | 0x50D20000 - 0x50D22FFF |
| 3         | 5            | 0x50D24000 - 0x50D26FFF |
| 3         | 6            | 0x50D28000 - 0x50D2AFFF |
| 3         | 7            | 0x50D2C000 - 0x50D2EFFF |
| 3         | 8            | 0x50D30000 - 0x50D32FFF |
| 3         | 9            | 0x50D34000 - 0x50D36FFF |
| 3         | 10           | 0x50D38000 - 0x50D3AFFF |
| 3         | 11           | 0x50D3C000 - 0x50D3EFFF |
| 3         | 12           | 0x50D40000 - 0x50D42FFF |
| 3         | 13           | 0x50D44000 - 0x50D46FFF |
| 3         | 14           | 0x50D48000 - 0x50D4AFFF |
| 3         | 15           | 0x50D4C000 - 0x50D4EFFF |

**using 32 bits of address space for each 16-bit memory*

### Kernel memory (“MRAM”)

Total: 432 KiB (64 instances of 768 × 72)

| **Group** | **Instance** | **Address Range\***     |
| --------- | ------------ | ----------------------- |
| 0         | 0            | 0x50180000 - 0x50182FFF |
| 0         | 1            | 0x50184000 - 0x50186FFF |
| 0         | 2            | 0x50188000 - 0x5018AFFF |
| 0         | 3            | 0x5018c000 - 0x5018DFFF |
| 0         | 4            | 0x50190000 - 0x50191FFF |
| 0         | 5            | 0x50194000 - 0x50196FFF |
| 0         | 6            | 0x50198000 - 0x5019AFFF |
| 0         | 7            | 0x5019C000 - 0x5019DFFF |
| 0         | 8            | 0x501A0000 - 0x501A2FFF |
| 0         | 9            | 0x501A4000 - 0x501A6FFF |
| 0         | 10           | 0x501A8000 - 0x501AAFFF |
| 0         | 11           | 0x501AC000 - 0x501ADFFF |
| 0         | 12           | 0x501B0000 - 0x501B2FFF |
| 0         | 13           | 0x501B4000 - 0x501B6FFF |
| 0         | 14           | 0x501B8000 - 0x501BAFFF |
| 0         | 15           | 0x501BC000 - 0x501BDFFF |
| 1         | 0            | 0x50580000 - 0x50582FFF |
| 1         | 1            | 0x50584000 - 0x50586FFF |
| 1         | 2            | 0x50588000 - 0x5058AFFF |
| 1         | 3            | 0x5058C000 - 0x5058DFFF |
| 1         | 4            | 0x50590000 - 0x50591FFF |
| 1         | 5            | 0x50594000 - 0x50596FFF |
| 1         | 6            | 0x50598000 - 0x5059AFFF |
| 1         | 7            | 0x5059C000 - 0x5059DFFF |
| 1         | 8            | 0x505A0000 - 0x505A2FFF |
| 1         | 9            | 0x505A4000 - 0x505A6FFF |
| 1         | 10           | 0x505A8000 - 0x505AAFFF |
| 1         | 11           | 0x505AC000 - 0x505ADFFF |
| 1         | 12           | 0x505B0000 - 0x505B2FFF |
| 1         | 13           | 0x505B4000 - 0x505B6FFF |
| 1         | 14           | 0x505B8000 - 0x505BAFFF |
| 1         | 15           | 0x505BC000 - 0x505BDFFF |
| 2         | 0            | 0x50980000 - 0x50982FFF |
| 2         | 1            | 0x50984000 - 0x50986FFF |
| 2         | 2            | 0x50988000 - 0x5098AFFF |
| 2         | 3            | 0x5098C000 - 0x5098DFFF |
| 2         | 4            | 0x50990000 - 0x50991FFF |
| 2         | 5            | 0x50994000 - 0x50996FFF |
| 2         | 6            | 0x50998000 - 0x5099AFFF |
| 2         | 7            | 0x5099C000 - 0x5099DFFF |
| 2         | 8            | 0x509A0000 - 0x509A2FFF |
| 2         | 9            | 0x509A4000 - 0x509A6FFF |
| 2         | 10           | 0x509A8000 - 0x509AAFFF |
| 2         | 11           | 0x509AC000 - 0x509ADFFF |
| 2         | 12           | 0x509B0000 - 0x509B2FFF |
| 2         | 13           | 0x509B4000 - 0x509B6FFF |
| 2         | 14           | 0x509B8000 - 0x509BAFFF |
| 2         | 15           | 0x509BC000 - 0x509BDFFF |
| 3         | 0            | 0x50D80000 - 0x50D82FFF |
| 3         | 1            | 0x50D84000 - 0x50D86FFF |
| 3         | 2            | 0x50D88000 - 0x50D8AFFF |
| 3         | 3            | 0x50D8C000 - 0x50D8DFFF |
| 3         | 4            | 0x50D90000 - 0x50D91FFF |
| 3         | 5            | 0x50D94000 - 0x50D96FFF |
| 3         | 6            | 0x50D98000 - 0x50D9AFFF |
| 3         | 7            | 0x50D9C000 - 0x50D9DFFF |
| 3         | 8            | 0x50DA0000 - 0x50DA2FFF |
| 3         | 9            | 0x50DA4000 - 0x50DA6FFF |
| 3         | 10           | 0x50DA8000 - 0x50DAAFFF |
| 3         | 11           | 0x50DAC000 - 0x50DADFFF |
| 3         | 12           | 0x50DB0000 - 0x50DB2FFF |
| 3         | 13           | 0x50DB4000 - 0x50DB6FFF |
| 3         | 14           | 0x50DB8000 - 0x50DBAFFF |
| 3         | 15           | 0x50DBC000 - 0x50DBDFFF |

**using 128 bits of address space for each 72-bit memory*

### Bias memory

Total: 2 KiB (4 instances of 128 × 32) 

| **Group** | **Address Range**       |
| --------- | ----------------------- |
| 0         | 0x50108000 - 0x50109FFF |
| 1         | 0x50508000 - 0x50509FFF |
| 2         | 0x50908000 - 0x50909FFF |
| 3         | 0x50D08000 - 0x50D09FFF |

---

## Contributing Code

### Linting

Both projects are set up for `flake8` and `pylint` to lint Python code. The line width is related to 100 (instead of the default of 80), and the number of lines per module was increased; configuration files are included in the projects. Shell code is linted by `shellcheck`, and YAML files by `yamllint`.
Code should not generate any warnings in any of the tools (some of the components in the `ai8x-training` project will create warnings as they are based on third-party code).

`flake8` and `pylint` need to be installed into both virtual environments:

```shell
(ai8x-synthesis) $ pip3 install flake8 pylint mypy
```

The GitHub projects use the [GitHub Super-Linter](https://github.com/github/super-linter) to automatically verify push operations and pull requests. The Super-Linter can be installed locally, see [installation instructions](https://github.com/github/super-linter/blob/master/docs/run-linter-locally.md).
To run locally, create a clean copy of the repository and run the following command from the project directory (i.e., `ai8x-training` or `ai8x-synthesis`): 

```shell
$ docker run --rm -e RUN_LOCAL=true -e VALIDATE_MARKDOWN=false -e VALIDATE_PYTHON_BLACK=false -e VALIDATE_PYTHON_ISORT=false -e VALIDATE_ANSIBLE=false -e VALIDATE_EDITORCONFIG=false -e FILTER_REGEX_EXCLUDE="attic/.*|inspect_ckpt.py" -v `pwd`:/tmp/lint github/super-linter
```

### Submitting Changes

Do not try to push any changes into the master branch. Instead, create a fork and submit a pull request against the `develop` branch. The easiest way to do this is using a [graphical client](#Recommended-Software) such as Fork or GitHub Desktop.

*Note: After creating the fork, you must re-enable actions in the “Actions” tab of the repository on GitHub.*

The following document has more information:
https://github.com/MaximIntegratedAI/MaximAI_Documentation/blob/master/CONTRIBUTING.md

---
<|MERGE_RESOLUTION|>--- conflicted
+++ resolved
@@ -1,10 +1,6 @@
 # MAX78000 Model Training and Synthesis
 
-<<<<<<< HEAD
-_October 16, 2020_
-=======
 _November 3, 2020_
->>>>>>> da6af2f8
 
 The Maxim Integrated AI project is comprised of four repositories:
 
@@ -245,11 +241,7 @@
 
 After additional testing, `develop` is merged into the main branch at regular intervals.
 
-<<<<<<< HEAD
-For all non-trivial merges, a “Release” tag is created on GitHub. GitHub offers email alerts for all activity in a project, or for new releases only. Subscribing to releases only substantially reduces email traffic.
-=======
 After a small delay of typically a day, a “Release” tag is created on GitHub for all non-trivial merges into the main branch. GitHub offers email alerts for all activity in a project, or for new releases only. Subscribing to releases only substantially reduces email traffic.
->>>>>>> da6af2f8
 
 *Note: Each “Release” automatically creates a code archive. It is recommended to use a git client to access (pull from) the main branch of the repository using a git client instead of downloading the archives.*
 
@@ -745,10 +737,7 @@
 | `--lr`, `--learning-rate`  | Set initial learning rate                                    | `--lr 0.001`                    |
 | `--deterministic`          | Seed random number generators with fixed values              |                                 |
 | `--resume-from`            | Resume from previous checkpoint                              | `--resume-from chk.pth.tar`     |
-<<<<<<< HEAD
 | `--qat-policy`             | Define QAT parameters in YAML file                           | `--qat-policy qat_policy.yaml`  |
-=======
->>>>>>> da6af2f8
 | *Display and statistics*   |                                                              |                                 |
 | `--confusion`              | Display the confusion matrix                                 |                                 |
 | `--param-hist`             | Collect parameter statistics                                 |                                 |
@@ -763,10 +752,7 @@
 | `--exp-load-weights-from`  | Load weights from file                                       |                                 |
 | *Export*                   |                                                              |                                 |
 | `--summary onnx`           | Export trained model to ONNX (default name: to model.onnx)   |                                 |
-<<<<<<< HEAD
-| `—summary onnx_simplified` | Export trained model to simplified ONNX file (default name: model.onnx) |                                 |
-=======
->>>>>>> da6af2f8
+| `--summary onnx_simplified` | Export trained model to simplified ONNX file (default name: model.onnx) |                                 |
 | `--summary-filename`       | Change the file name for the exported model                  | `--summary-filename mnist.onnx` |
 | `--save-sample`            | Save data[index] from the test set to a NumPy pickle for use as sample data | `--save-sample 10`              |
 
@@ -999,13 +985,8 @@
 | *Debug*               |                                                              |                 |
 | `-v`                  | Verbose output                                               |                 |
 | *Weight quantization* |                                                              |                 |
-<<<<<<< HEAD
 | `-c`, `--config-file` | YAML file with weight quantization information<br />(default: from checkpoint file, or 8-bit for all layers) | `-c mnist.yaml` |
 | `--clip-method`       | Non-QAT clipping method — either STDDEV, AVG, AVGMAX or SCALE | `--clip-method SCALE` |
-=======
-| `-c`, `--config-file` | YAML file with weight quantization information<br />(default: 8-bit for all layers) | `-c mnist.yaml` |
-| `--clip-method`       | Clipping method — either STDDEV, AVG, AVGMAX or SCALE (default) |                 |
->>>>>>> da6af2f8
 | `--scale` | Sets scale for the SCALE clipping method | `--scale 0.85` |
 
 *Note: The syntax for the optional YAML file is described below. The same file can be used for both `quantize.py` and `ai8xize.py`.*
@@ -1028,7 +1009,7 @@
 
 #### Alternative Quantization Approaches
 
-If Quantization-aware training is not desired, post-training quantization can be improved using more sophisticated methods. For example, see
+If quantization-aware training is not desired, post-training quantization can be improved using more sophisticated methods. For example, see
 https://github.com/pytorch/glow/blob/master/docs/Quantization.md,
 https://github.com/ARM-software/ML-examples/tree/master/cmsisnn-cifar10,
 https://github.com/ARM-software/ML-KWS-for-MCU/blob/master/Deployment/Quant_guide.md,
